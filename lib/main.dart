import 'dart:io';

import 'package:flutter/material.dart';
import 'package:image_picker/image_picker.dart';
import 'package:share_plus/share_plus.dart';

import 'run_rgb_to_motionbert3d.dart';

void main() {
  WidgetsFlutterBinding.ensureInitialized();
  runApp(const PoseApp());
}

class PoseApp extends StatelessWidget {
  const PoseApp({super.key});

  @override
  Widget build(BuildContext context) {
    return MaterialApp(
      title: 'MotionBERT Pipeline',
      theme: ThemeData(
        colorScheme: ColorScheme.fromSeed(seedColor: Colors.deepPurple),
        useMaterial3: true,
      ),
      home: const PoseHomePage(),
    );
  }
}

class PoseHomePage extends StatefulWidget {
  const PoseHomePage({super.key});

  @override
  State<PoseHomePage> createState() => _PoseHomePageState();
}

class _PoseHomePageState extends State<PoseHomePage> {
  PosePipeline? _pipeline;
  PoseRunResult? _lastResult;
  bool _initializing = true;
  bool _running = false;
  String _status = 'Preparing models...';
  String? _error;

  @override
  void initState() {
    super.initState();
    _initialisePipeline();
  }

  Future<void> _initialisePipeline() async {
    try {
      final pipeline = await PosePipeline.create();
      if (!mounted) return;
      setState(() {
        _pipeline = pipeline;
        _status = 'Ready';
        _initializing = false;
      });
    } catch (e) {
      if (!mounted) return;
      setState(() {
        _initializing = false;
        _error = e.toString();
        _status = 'Failed to initialise';
      });
    }
  }

  Future<void> _pickAndProcess() async {
    final pipeline = _pipeline;
    if (pipeline == null || _running) {
      return;
    }

    final picker = ImagePicker();
    final picked = await picker.pickVideo(source: ImageSource.gallery);
    if (picked == null) {
      return;
    }

    setState(() {
      _running = true;
      _status = 'Processing ${picked.name}...';
      _error = null;
    });

    try {
      final result = await pipeline.processVideo(File(picked.path));
      if (!mounted) return;
      setState(() {
        _lastResult = result;
        _status = 'Completed (${result.frameCount} frames)';
      });
    } catch (e) {
      if (!mounted) return;
      setState(() {
        _error = e.toString();
        _status = 'Processing failed';
      });
    } finally {
      if (!mounted) return;
      setState(() {
        _running = false;
      });
    }
  }

  Future<void> _shareResults() async {
    final result = _lastResult;
    if (result == null) {
      return;
    }

<<<<<<< HEAD
    final files = <File>[];
    await for (final entity in result.runDirectory.list(recursive: true)) {
      if (entity is File) {
        files.add(entity);
      }
    }
=======
    final files = await result.runDirectory
        .list(recursive: true)
        .whereType<File>()
        .toList();
>>>>>>> 4279fbea
    if (files.isEmpty) {
      return;
    }

    final xfiles = files.map((file) => XFile(file.path)).toList();
    await Share.shareXFiles(
      xfiles,
      text: 'MotionBERT pipeline outputs for ${result.frameCount} frames.',
      subject: 'MotionBERT Pose Results',
    );
  }

  @override
  Widget build(BuildContext context) {
    return Scaffold(
      appBar: AppBar(
        title: const Text('RGB → MotionBERT Pipeline'),
      ),
      body: _initializing
          ? const Center(child: CircularProgressIndicator())
          : Padding(
              padding: const EdgeInsets.all(16),
              child: Column(
                crossAxisAlignment: CrossAxisAlignment.stretch,
                children: [
                  Text('Status: $_status'),
                  if (_error != null) ...[
                    const SizedBox(height: 8),
                    Text(
                      _error!,
                      style: const TextStyle(color: Colors.redAccent),
                    ),
                  ],
                  const SizedBox(height: 16),
                  ElevatedButton.icon(
                    onPressed: (_pipeline == null || _running) ? null : _pickAndProcess,
                    icon: const Icon(Icons.video_library),
                    label: const Text('Select video from gallery'),
                  ),
                  if (_running) ...[
                    const SizedBox(height: 12),
                    const LinearProgressIndicator(),
                  ],
                  const SizedBox(height: 16),
                  if (_lastResult != null)
                    Expanded(
                      child: Column(
                        crossAxisAlignment: CrossAxisAlignment.stretch,
                        children: [
                          Text(
                            'Run folder: ${_lastResult!.runDirectory.path}',
                            style: Theme.of(context).textTheme.bodySmall,
                          ),
                          const SizedBox(height: 12),
                          Text('Generated files', style: Theme.of(context).textTheme.titleMedium),
                          const SizedBox(height: 8),
                          Expanded(
                            child: Card(
<<<<<<< HEAD
                              child: Builder(
                                builder: (context) {
                                  final entries = _lastResult!.outputs.entries.toList()
                                    ..sort((a, b) => a.key.compareTo(b.key));
                                  return ListView(
                                    children: [
                                      for (final entry in entries)
                                        ListTile(
                                          dense: true,
                                          title: Text(entry.key),
                                          subtitle: Text(entry.value.path),
                                          leading: const Icon(Icons.insert_drive_file),
                                        ),
                                    ],
                                  );
                                },
=======
                              child: ListView(
                                children: _lastResult!.outputs.entries
                                    .toList()
                                    ..sort((a, b) => a.key.compareTo(b.key))
                                    .map(
                                      (entry) => ListTile(
                                        dense: true,
                                        title: Text(entry.key),
                                        subtitle: Text(entry.value.path),
                                        leading: const Icon(Icons.insert_drive_file),
                                      ),
                                    )
                                    .toList(),
>>>>>>> 4279fbea
                              ),
                            ),
                          ),
                          const SizedBox(height: 12),
                          ElevatedButton.icon(
                            onPressed: _running ? null : _shareResults,
                            icon: const Icon(Icons.ios_share),
                            label: const Text('Share results'),
                          ),
                        ],
                      ),
                    ),
                ],
              ),
            ),
    );
  }
}<|MERGE_RESOLUTION|>--- conflicted
+++ resolved
@@ -112,19 +112,10 @@
       return;
     }
 
-<<<<<<< HEAD
-    final files = <File>[];
-    await for (final entity in result.runDirectory.list(recursive: true)) {
-      if (entity is File) {
-        files.add(entity);
-      }
-    }
-=======
     final files = await result.runDirectory
         .list(recursive: true)
         .whereType<File>()
         .toList();
->>>>>>> 4279fbea
     if (files.isEmpty) {
       return;
     }
@@ -183,24 +174,6 @@
                           const SizedBox(height: 8),
                           Expanded(
                             child: Card(
-<<<<<<< HEAD
-                              child: Builder(
-                                builder: (context) {
-                                  final entries = _lastResult!.outputs.entries.toList()
-                                    ..sort((a, b) => a.key.compareTo(b.key));
-                                  return ListView(
-                                    children: [
-                                      for (final entry in entries)
-                                        ListTile(
-                                          dense: true,
-                                          title: Text(entry.key),
-                                          subtitle: Text(entry.value.path),
-                                          leading: const Icon(Icons.insert_drive_file),
-                                        ),
-                                    ],
-                                  );
-                                },
-=======
                               child: ListView(
                                 children: _lastResult!.outputs.entries
                                     .toList()
@@ -214,7 +187,6 @@
                                       ),
                                     )
                                     .toList(),
->>>>>>> 4279fbea
                               ),
                             ),
                           ),
